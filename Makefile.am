SUBDIRS = libaccounts-glib docs tests tools

<<<<<<< HEAD
DISTCHECK_CONFIGURE_FLAGS = --enable-gtk-doc
=======
ACLOCAL_AMFLAGS = -I m4

DISTCHECK_CONFIGURE_FLAGS = \
	--enable-gtk-doc \
	--enable-introspection=yes
>>>>>>> 836687c3

pkgconfigdir = $(libdir)/pkgconfig
pkgconfig_DATA = libaccounts-glib.pc

libaccountsdocdir = ${prefix}/doc/reference
libaccountsdoc_DATA= README COPYING AUTHORS ChangeLog INSTALL NEWS

backupconfdir = ${prefix}/share/backup-framework/applications
backupconf_in_files = accounts.conf.in 
backupconf_DATA= accounts.conf

CLEANFILES = \
	$(backupconf_DATA)

EXTRA_DIST = \
	$(backupconf_in_files) \
<<<<<<< HEAD
	$(libaccountsdoc_DATA)
=======
	$(libaccountsdoc_DATA) \
	m4/introspection.m4
>>>>>>> 836687c3

$(backupconf_DATA): $(backupconf_in_files) 
	@sed -e "s|\@DATABASE_DIR\@|$(DATABASE_DIR)|" $< > $@ <|MERGE_RESOLUTION|>--- conflicted
+++ resolved
@@ -1,14 +1,10 @@
 SUBDIRS = libaccounts-glib docs tests tools
 
-<<<<<<< HEAD
-DISTCHECK_CONFIGURE_FLAGS = --enable-gtk-doc
-=======
 ACLOCAL_AMFLAGS = -I m4
 
 DISTCHECK_CONFIGURE_FLAGS = \
 	--enable-gtk-doc \
 	--enable-introspection=yes
->>>>>>> 836687c3
 
 pkgconfigdir = $(libdir)/pkgconfig
 pkgconfig_DATA = libaccounts-glib.pc
@@ -25,12 +21,8 @@
 
 EXTRA_DIST = \
 	$(backupconf_in_files) \
-<<<<<<< HEAD
-	$(libaccountsdoc_DATA)
-=======
 	$(libaccountsdoc_DATA) \
 	m4/introspection.m4
->>>>>>> 836687c3
 
 $(backupconf_DATA): $(backupconf_in_files) 
 	@sed -e "s|\@DATABASE_DIR\@|$(DATABASE_DIR)|" $< > $@ 