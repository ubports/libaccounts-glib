--- conflicted
+++ resolved
@@ -768,7 +768,6 @@
 }
 END_TEST
 
-<<<<<<< HEAD
 static void
 write_strings_to_account (AgAccount *account, const gchar *key_prefix,
                           const gchar **strings)
@@ -909,20 +908,10 @@
     const gchar *display = "desktop";
     const gchar *animal = "cat";
 
-=======
-START_TEST(test_application)
-{
-    AgService *email_service, *sharing_service;
-    AgApplication *application;
-    GList *list;
-    gint i;
-
->>>>>>> 664f1c1c
-    g_type_init ();
-
-    manager = ag_manager_new ();
-
-<<<<<<< HEAD
+    g_type_init ();
+
+    manager = ag_manager_new ();
+
     my_service = ag_manager_get_service (manager, "MyService");
     fail_unless (my_service != NULL);
 
@@ -962,7 +951,22 @@
     ag_auth_data_unref (data);
     g_object_unref (account_service);
     ag_service_unref (my_service);
-=======
+
+    end_test ();
+}
+END_TEST
+
+START_TEST(test_application)
+{
+    AgService *email_service, *sharing_service;
+    AgApplication *application;
+    GList *list;
+    gint i;
+
+    g_type_init ();
+
+    manager = ag_manager_new ();
+
     email_service = ag_manager_get_service (manager, "MyService");
     fail_unless (email_service != NULL);
 
@@ -1002,7 +1006,6 @@
                             "Publish images on OtherService") == 0);
     ag_application_unref (application);
     g_list_free (list);
->>>>>>> 664f1c1c
 
     end_test ();
 }
@@ -2967,16 +2970,15 @@
     IF_TEST_CASE_ENABLED("AccountService")
         suite_add_tcase (s, tc);
 
-<<<<<<< HEAD
     tc = tcase_create("AuthData");
     tcase_add_test (tc, test_auth_data);
     tcase_add_test (tc, test_auth_data_insert_parameters);
     IF_TEST_CASE_ENABLED("AuthData")
-=======
+        suite_add_tcase (s, tc);
+
     tc = tcase_create("Application");
     tcase_add_test (tc, test_application);
     IF_TEST_CASE_ENABLED("Application")
->>>>>>> 664f1c1c
         suite_add_tcase (s, tc);
 
     tc = tcase_create("List");
