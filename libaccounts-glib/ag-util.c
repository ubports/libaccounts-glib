/* vi: set et sw=4 ts=4 cino=t0,(0: */
/* -*- Mode: C; indent-tabs-mode: nil; c-basic-offset: 4 -*- */
/*
 * This file is part of libaccounts-glib
 *
 * Copyright (C) 2009-2010 Nokia Corporation.
 *
 * Contact: Alberto Mardegan <alberto.mardegan@nokia.com>
 *
 * This library is free software; you can redistribute it and/or
 * modify it under the terms of the GNU Lesser General Public License
 * version 2.1 as published by the Free Software Foundation.
 *
 * This library is distributed in the hope that it will be useful, but
 * WITHOUT ANY WARRANTY; without even the implied warranty of
 * MERCHANTABILITY or FITNESS FOR A PARTICULAR PURPOSE. See the GNU
 * Lesser General Public License for more details.
 *
 * You should have received a copy of the GNU Lesser General Public
 * License along with this library; if not, write to the Free Software
 * Foundation, Inc., 51 Franklin St, Fifth Floor, Boston, MA
 * 02110-1301 USA
 */

#include "ag-util.h"
#include "ag-debug.h"
#include "ag-errors.h"

#include <dbus/dbus.h>
#include <gio/gio.h>
#include <sched.h>
#include <stdio.h>
#include <stdlib.h>
#include <string.h>

GString *
_ag_string_append_printf (GString *string, const gchar *format, ...)
{
    va_list ap;
    char *sql;

    va_start (ap, format);
    sql = sqlite3_vmprintf (format, ap);
    va_end (ap);

    if (sql)
    {
        g_string_append (string, sql);
        sqlite3_free (sql);
    }

    return string;
}

GValue *
_ag_value_slice_dup (const GValue *value)
{
    GValue *copy;

    if (!value) return NULL;
    copy = g_slice_new0 (GValue);
    g_value_init (copy, G_VALUE_TYPE (value));
    g_value_copy (value, copy);
    return copy;
}

void
_ag_value_slice_free (GValue *value)
{
    if (!value) return;
    g_value_unset (value);
    g_slice_free (GValue, value);
}

gchar *
_ag_value_to_db (const GValue *in_value, gboolean type_annotate)
{
    GVariant *variant;
    const gchar *type;
    gchar *string;
    GValue transformed_value = { 0, };
    const GValue *value;
<<<<<<< HEAD

    g_return_val_if_fail (in_value != NULL, NULL);

=======

    g_return_val_if_fail (in_value != NULL, NULL);

>>>>>>> 664f1c1c
    /* transform some GValues which g_dbus_gvalue_to_gvariant() cannot handle */
    if (G_VALUE_TYPE (in_value) == G_TYPE_CHAR)
    {
        g_value_init (&transformed_value, G_TYPE_INT);
        if (G_UNLIKELY (!g_value_transform (in_value, &transformed_value)))
        {
            g_warning ("%s: could not transform %s to %s", G_STRFUNC,
                       G_VALUE_TYPE_NAME (in_value),
                       G_VALUE_TYPE_NAME (&transformed_value));
            return NULL;
        }

        value = &transformed_value;
    }
    else
    {
        value = in_value;
    }

    type = _ag_type_from_g_type (G_VALUE_TYPE (value));
    variant = g_dbus_gvalue_to_gvariant (value, (GVariantType *)type);
    if (G_UNLIKELY (variant == NULL))
    {
        g_warning ("%s: unsupported type ``%s''", G_STRFUNC, type);
        return NULL;
    }

    string = g_variant_print (variant, type_annotate);
    g_variant_unref (variant);
    return string;
}

const gchar *
_ag_type_from_g_type (GType type)
{
    switch (type)
    {
    case G_TYPE_STRING:
        return DBUS_TYPE_STRING_AS_STRING;
    case G_TYPE_INT:
    case G_TYPE_CHAR:
        return DBUS_TYPE_INT32_AS_STRING;
    case G_TYPE_UINT:
        return DBUS_TYPE_UINT32_AS_STRING;
    case G_TYPE_BOOLEAN:
        return DBUS_TYPE_BOOLEAN_AS_STRING;
    case G_TYPE_UCHAR:
        return DBUS_TYPE_BYTE_AS_STRING;
    case G_TYPE_INT64:
        return DBUS_TYPE_INT64_AS_STRING;
    case G_TYPE_UINT64:
        return DBUS_TYPE_UINT64_AS_STRING;
    default:
        /* handle dynamic types here */
        if (type == G_TYPE_STRV)
            return DBUS_TYPE_ARRAY_AS_STRING DBUS_TYPE_STRING_AS_STRING;

        g_warning ("%s: unsupported type ``%s''", G_STRFUNC,
                   g_type_name (type));
        return NULL;
    }
}

GType
_ag_type_to_g_type (const gchar *type_str)
{
    g_return_val_if_fail (type_str != NULL, G_TYPE_INVALID);

    switch (type_str[0])
    {
    case DBUS_TYPE_STRING:
        return G_TYPE_STRING;
    case DBUS_TYPE_INT32:
        return G_TYPE_INT;
    case DBUS_TYPE_UINT32:
        return G_TYPE_UINT;
    case DBUS_TYPE_INT64:
        return G_TYPE_INT64;
    case DBUS_TYPE_UINT64:
        return G_TYPE_UINT64;
    case DBUS_TYPE_BOOLEAN:
        return G_TYPE_BOOLEAN;
    case DBUS_TYPE_BYTE:
        return G_TYPE_UCHAR;
    case DBUS_TYPE_ARRAY:
        if (type_str[1] == DBUS_TYPE_STRING)
            return G_TYPE_STRV;
        // fall through
    default:
        g_warning ("%s: unsupported type ``%s''", G_STRFUNC, type_str);
        return G_TYPE_INVALID;
    }
}

static gboolean
_ag_value_set_from_string (GValue *value, const gchar *type,
                           const gchar *string)
{
    GVariant *variant;
    GError *error = NULL;

    if (G_UNLIKELY (!string)) return FALSE;

    /* g_variant_parse() expects all strings to be enclosed in quotes, which we
     * wouldn't like to enforce in the XML files. So, if we know that we are
     * reading a string, just build the GValue right away */
    if (type != NULL && type[0] == 's' && type[1] == '\0' &&
        string[0] != '"' && string[0] != '\'')
    {
        g_value_init (value, G_TYPE_STRING);
        g_value_set_string (value, string);
        return TRUE;
    }

    variant = g_variant_parse ((GVariantType *)type, string,
                               NULL, NULL, &error);
    if (error != 0)
    {
        g_warning ("%s: error parsing type \"%s\" ``%s'': %s",
                   G_STRFUNC, type, string, error->message);
        g_error_free (error);
        return FALSE;
    }

    g_dbus_gvariant_to_gvalue (variant, value);
    g_variant_unref (variant);

    return TRUE;
}

GValue *
_ag_value_from_db (sqlite3_stmt *stmt, gint col_type, gint col_value)
{
    GValue *value;
    gchar *string_value;
    gchar *type;
    gboolean ok;

    type = (gchar *)sqlite3_column_text (stmt, col_type);
    string_value = (gchar *)sqlite3_column_text (stmt, col_value);

    value = g_slice_new0 (GValue);
    ok = _ag_value_set_from_string (value, type, string_value);
    if (G_UNLIKELY (!ok))
    {
        g_slice_free (GValue, value);
        return NULL;
    }

    return value;
}

/**
 * ag_errors_quark:
 *
 * Return the libaccounts-glib error domain.
 *
 * Returns: the libaccounts-glib error domain.
 */
GQuark
ag_errors_quark (void)
{
    static gsize quark = 0;

    if (g_once_init_enter (&quark))
    {
        GQuark domain = g_quark_from_static_string ("ag_errors");

        g_assert (sizeof (GQuark) <= sizeof (gsize));

        g_once_init_leave (&quark, domain);
    }

    return (GQuark) quark;
}

static void
ag_value_append (DBusMessageIter *iter, const GValue *value)
{
    DBusMessageIter var;
    gchar *val_str;

    val_str = _ag_value_to_db (value, TRUE);

    dbus_message_iter_open_container (iter, DBUS_TYPE_VARIANT,
                                      DBUS_TYPE_STRING_AS_STRING, &var);
    dbus_message_iter_append_basic (&var, DBUS_TYPE_STRING, &val_str);
    dbus_message_iter_close_container (iter, &var);

    g_free (val_str);
}

void
_ag_iter_append_dict_entry (DBusMessageIter *iter, const gchar *key,
                            const GValue *value)
{
    DBusMessageIter args;

    dbus_message_iter_open_container (iter, DBUS_TYPE_DICT_ENTRY, NULL, &args);
    dbus_message_iter_append_basic (&args, DBUS_TYPE_STRING, &key);

    ag_value_append (&args, value);
    dbus_message_iter_close_container (iter, &args);
}

static gboolean
_ag_iter_get_value (DBusMessageIter *iter, GValue *value)
{
    DBusMessageIter var;
    const gchar *val_str;

    dbus_message_iter_recurse (iter, &var);

    /* the values are always passed as strings, in the GVariant text format. */
    if (dbus_message_iter_get_arg_type (&var) != DBUS_TYPE_STRING)
        return FALSE;

    dbus_message_iter_get_basic (&var, &val_str);
    return _ag_value_set_from_string (value, NULL, val_str);
}

gboolean
_ag_iter_get_dict_entry (DBusMessageIter *iter, const gchar **key,
                         GValue *value)
{
    DBusMessageIter args;

    dbus_message_iter_recurse (iter, &args);
    if (G_UNLIKELY (dbus_message_iter_get_arg_type (&args) !=
                    DBUS_TYPE_STRING))
        return FALSE;

    dbus_message_iter_get_basic (&args, key);
    dbus_message_iter_next (&args);

    if (G_UNLIKELY (dbus_message_iter_get_arg_type (&args) !=
                    DBUS_TYPE_VARIANT))
        return FALSE;

    return _ag_iter_get_value (&args, value);
}

gboolean
_ag_xml_get_element_data (xmlTextReaderPtr reader, const gchar **dest_ptr)
{
    gint node_type;

    if (dest_ptr) *dest_ptr = NULL;

    if (xmlTextReaderIsEmptyElement (reader))
        return TRUE;

    if (xmlTextReaderRead (reader) != 1)
        return FALSE;

    node_type = xmlTextReaderNodeType (reader);
    if (node_type != XML_READER_TYPE_TEXT)
        return (node_type == XML_READER_TYPE_END_ELEMENT) ? TRUE : FALSE;

    if (dest_ptr)
        *dest_ptr = (const gchar *)xmlTextReaderConstValue (reader);

    return TRUE;
}

static gboolean
close_element (xmlTextReaderPtr reader)
{
    if (xmlTextReaderRead (reader) != 1 ||
        xmlTextReaderNodeType (reader) != XML_READER_TYPE_END_ELEMENT)
        return FALSE;

    return TRUE;
}

gboolean
_ag_xml_dup_element_data (xmlTextReaderPtr reader, gchar **dest_ptr)
{
    const gchar *data;
    gboolean ret;

    ret = _ag_xml_get_element_data (reader, &data);
    if (dest_ptr)
        *dest_ptr = g_strdup (data);

    close_element (reader);
    return ret;
}

static gboolean
parse_param (xmlTextReaderPtr reader, GValue *value)
{
    const gchar *str_value;
    xmlChar *str_type = NULL;
    gboolean ok;
    const gchar *type;

    str_type = xmlTextReaderGetAttribute (reader,
                                          (xmlChar *) "type");
    if (!str_type)
        type = "s";
    else
    {
        type = (const gchar*)str_type;
    }

    ok = _ag_xml_get_element_data (reader, &str_value);
    if (G_UNLIKELY (!ok)) goto error;

    /* Empty value is not an error, but simply ignored */
    if (G_UNLIKELY (!str_value)) goto finish;

    ok = _ag_value_set_from_string (value, type, str_value);
    if (G_UNLIKELY (!ok)) goto error;

    ok = close_element (reader);
    if (G_UNLIKELY (!ok)) goto error;

finish:
    ok = TRUE;
error:
    if (str_type != NULL)
        xmlFree(str_type);
    return TRUE;
}

gboolean
_ag_xml_parse_settings (xmlTextReaderPtr reader, const gchar *group,
                        GHashTable *settings)
{
    const gchar *name;
    int ret, type;

    ret = xmlTextReaderRead (reader);
    while (ret == 1)
    {
        name = (const gchar *)xmlTextReaderConstName (reader);
        if (G_UNLIKELY (!name)) return FALSE;

        type = xmlTextReaderNodeType (reader);
        if (type == XML_READER_TYPE_END_ELEMENT)
            break;

        if (type == XML_READER_TYPE_ELEMENT)
        {
            gboolean ok;

            DEBUG_INFO ("found name %s", name);
            if (strcmp (name, "setting") == 0)
            {
                GValue value = { 0 }, *pval;
                xmlChar *key_name;
                gchar *key;

                key_name = xmlTextReaderGetAttribute (reader, (xmlChar *)"name");
                key = g_strdup_printf ("%s%s", group, (const gchar*)key_name);

                if (key_name) xmlFree (key_name);

                ok = parse_param (reader, &value);
                if (ok && G_VALUE_TYPE (&value) != G_TYPE_INVALID)
                {
                    pval = g_slice_new0 (GValue);
                    g_value_init (pval, G_VALUE_TYPE (&value));
                    g_value_copy (&value, pval);

                    g_hash_table_insert (settings, key, pval);
                }
                else
                    g_free (key);

                if (G_IS_VALUE(&value))
                    g_value_unset (&value);
            }
            else if (strcmp (name, "group") == 0 &&
                     xmlTextReaderHasAttributes (reader))
            {
                /* it's a subgroup */
                if (!xmlTextReaderIsEmptyElement (reader))
                {
                    xmlChar *group_name;
                    gchar *subgroup;

                    group_name = xmlTextReaderGetAttribute (reader,
                                                            (xmlChar *)"name");
                    subgroup = g_strdup_printf ("%s%s/", group,
                                                (const gchar *)group_name);
                    if (group_name) xmlFree (group_name);

                    ok = _ag_xml_parse_settings (reader, subgroup, settings);
                    g_free (subgroup);
                }
                else
                    ok = TRUE;
            }
            else
            {
                g_warning ("%s: using wrong XML for groups; "
                           "please change to <group name=\"%s\">",
                           xmlTextReaderConstBaseUri (reader), name);
                /* it's a subgroup */
                if (!xmlTextReaderIsEmptyElement (reader))
                {
                    gchar *subgroup;

                    subgroup = g_strdup_printf ("%s%s/", group, name);
                    ok = _ag_xml_parse_settings (reader, subgroup, settings);
                    g_free (subgroup);
                }
                else
                    ok = TRUE;
            }

            if (G_UNLIKELY (!ok)) return FALSE;
        }

        ret = xmlTextReaderNext (reader);
    }
    return TRUE;
}

static inline gboolean
_esc_ident_bad (gchar c, gboolean is_first)
{
  return ((c < 'a' || c > 'z') &&
          (c < 'A' || c > 'Z') &&
          (c < '0' || c > '9' || is_first));
}

/**
 * _ag_dbus_escape_as_identifier:
 * @name: The string to be escaped
 *
 * Taken from telepathy-glib's tp_escape_as_identifier().
 *
 * Escape an arbitrary string so it follows the rules for a C identifier,
 * and hence an object path component, interface element component,
 * bus name component or member name in D-Bus.
 *
 * Unlike g_strcanon this is a reversible encoding, so it preserves
 * distinctness.
 *
 * The escaping consists of replacing all non-alphanumerics, and the first
 * character if it's a digit, with an underscore and two lower-case hex
 * digits:
 *
 *    "0123abc_xyz\x01\xff" -> _30123abc_5fxyz_01_ff
 *
 * i.e. similar to URI encoding, but with _ taking the role of %, and a
 * smaller allowed set. As a special case, "" is escaped to "_" (just for
 * completeness, really).
 *
 * Returns: the escaped string, which must be freed by the caller with #g_free
 */
gchar *
_ag_dbus_escape_as_identifier (const gchar *name)
{
    gboolean bad = FALSE;
    size_t len = 0;
    GString *op;
    const gchar *ptr, *first_ok;

    g_return_val_if_fail (name != NULL, NULL);

    /* fast path for empty name */
    if (name[0] == '\0')
        return g_strdup ("_");

    for (ptr = name; *ptr; ptr++)
    {
        if (_esc_ident_bad (*ptr, ptr == name))
        {
            bad = TRUE;
            len += 3;
        }
        else
            len++;
    }

    /* fast path if it's clean */
    if (!bad)
        return g_strdup (name);

    /* If strictly less than ptr, first_ok is the first uncopied safe
     * character. */
    first_ok = name;
    op = g_string_sized_new (len);
    for (ptr = name; *ptr; ptr++)
    {
        if (_esc_ident_bad (*ptr, ptr == name))
        {
            /* copy preceding safe characters if any */
            if (first_ok < ptr)
            {
                g_string_append_len (op, first_ok, ptr - first_ok);
            }
            /* escape the unsafe character */
            g_string_append_printf (op, "_%02x", (unsigned char)(*ptr));
            /* restart after it */
            first_ok = ptr + 1;
        }
    }
    /* copy trailing safe characters if any */
    if (first_ok < ptr)
    {
        g_string_append_len (op, first_ok, ptr - first_ok);
    }
    return g_string_free (op, FALSE);
}

/**
 * _ag_find_libaccounts_file:
 * @file_id: the base name of the file, without suffix.
 * @suffix: the file suffix.
 * @env_var: name of the environment variable which could specify an override
 * path.
 * @subdir: file will be searched in $XDG_DATA_DIRS/<subdir>/
 *
 * Search for the libaccounts file @file_id.
 *
 * Returns: the path of the file, if found, %NULL otherwise.
 */
gchar *
_ag_find_libaccounts_file (const gchar *file_id,
                           const gchar *suffix,
                           const gchar *env_var,
                           const gchar *subdir)
{
    const gchar * const *dirs;
    const gchar *dirname;
    const gchar *env_dirname;
    gchar *filename, *filepath;

    filename = g_strconcat (file_id, suffix, NULL);
    env_dirname = g_getenv (env_var);
    if (env_dirname)
    {
        filepath = g_build_filename (env_dirname, filename, NULL);
        if (g_file_test (filepath, G_FILE_TEST_IS_REGULAR))
            goto found;
        g_free (filepath);
    }

    dirname = g_get_user_data_dir ();
    if (G_LIKELY (dirname))
    {
        filepath = g_build_filename (dirname, subdir, filename, NULL);
        if (g_file_test (filepath, G_FILE_TEST_IS_REGULAR))
            goto found;
        g_free (filepath);
    }

    dirs = g_get_system_data_dirs ();
    for (dirname = *dirs; dirname != NULL; dirs++, dirname = *dirs)
    {
        filepath = g_build_filename (dirname, subdir, filename, NULL);
        if (g_file_test (filepath, G_FILE_TEST_IS_REGULAR))
            goto found;
        g_free (filepath);
    }

    filepath = NULL;
found:
    g_free (filename);
    return filepath;
}
<|MERGE_RESOLUTION|>--- conflicted
+++ resolved
@@ -80,15 +80,9 @@
     gchar *string;
     GValue transformed_value = { 0, };
     const GValue *value;
-<<<<<<< HEAD
 
     g_return_val_if_fail (in_value != NULL, NULL);
 
-=======
-
-    g_return_val_if_fail (in_value != NULL, NULL);
-
->>>>>>> 664f1c1c
     /* transform some GValues which g_dbus_gvalue_to_gvariant() cannot handle */
     if (G_VALUE_TYPE (in_value) == G_TYPE_CHAR)
     {
