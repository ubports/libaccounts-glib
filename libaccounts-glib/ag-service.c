/* vi: set et sw=4 ts=4 cino=t0,(0: */
/* -*- Mode: C; indent-tabs-mode: nil; c-basic-offset: 4 -*- */
/*
 * This file is part of libaccounts-glib
 *
 * Copyright (C) 2009-2010 Nokia Corporation.
 * Copyright (C) 2012 Intel Corporation.
 *
 * Contact: Alberto Mardegan <alberto.mardegan@nokia.com>
 * Contact: Jussi Laako <jussi.laako@linux.intel.com>
 *
 * This library is free software; you can redistribute it and/or
 * modify it under the terms of the GNU Lesser General Public License
 * version 2.1 as published by the Free Software Foundation.
 *
 * This library is distributed in the hope that it will be useful, but
 * WITHOUT ANY WARRANTY; without even the implied warranty of
 * MERCHANTABILITY or FITNESS FOR A PARTICULAR PURPOSE. See the GNU
 * Lesser General Public License for more details.
 *
 * You should have received a copy of the GNU Lesser General Public
 * License along with this library; if not, write to the Free Software
 * Foundation, Inc., 51 Franklin St, Fifth Floor, Boston, MA
 * 02110-1301 USA
 */

/**
 * SECTION:ag-service
 * @short_description: A representation of a service.
 * @include: libaccounts-glib/ag-service.h
 *
 * The #AgService structure represents a service. The structure is not directly
 * exposed to applications, but its fields are accessible via getter methods.
 * The structure is reference counted. One must use ag_service_unref() when
 * done with it.
 */

#include "config.h"
#include "ag-service.h"

#include "ag-service-type.h"
#include "ag-internals.h"
#include "ag-util.h"
#include <libxml/xmlreader.h>
#include <string.h>

G_DEFINE_BOXED_TYPE (AgService, ag_service,
                     (GBoxedCopyFunc)ag_service_ref,
                     (GBoxedFreeFunc)ag_service_unref);

static gboolean
parse_template (xmlTextReaderPtr reader, AgService *service)
{
    GHashTable *settings;
    gboolean ok;

    g_return_val_if_fail (service->default_settings == NULL, FALSE);

    settings =
        g_hash_table_new_full (g_str_hash, g_str_equal,
                               g_free, (GDestroyNotify)_ag_value_slice_free);

    ok = _ag_xml_parse_settings (reader, "", settings);
    if (G_UNLIKELY (!ok))
    {
        g_hash_table_destroy (settings);
        return FALSE;
    }

    service->default_settings = settings;
    return TRUE;
}

static gboolean
parse_preview (xmlTextReaderPtr reader, AgService *service)
{
    /* TODO: implement */
    return TRUE;
}

static gboolean
parse_service (xmlTextReaderPtr reader, AgService *service)
{
    const gchar *name;
    int ret, type;

    if (!service->name)
    {
        xmlChar *_name = xmlTextReaderGetAttribute (reader,
                                                    (xmlChar *) "id");
        service->name = g_strdup ((const gchar *)_name);
        if (_name) xmlFree(_name);
    }

    ret = xmlTextReaderRead (reader);
    while (ret == 1)
    {
        name = (const gchar *)xmlTextReaderConstName (reader);
        if (G_UNLIKELY (!name)) return FALSE;

        type = xmlTextReaderNodeType (reader);
        if (type == XML_READER_TYPE_END_ELEMENT &&
            strcmp (name, "service") == 0)
            break;

        if (type == XML_READER_TYPE_ELEMENT)
        {
            gboolean ok;

            if (strcmp (name, "type") == 0 && !service->type)
            {
                ok = _ag_xml_dup_element_data (reader, &service->type);
            }
            else if (strcmp (name, "name") == 0 && !service->display_name)
            {
                ok = _ag_xml_dup_element_data (reader, &service->display_name);
            }
            else if (strcmp (name, "provider") == 0 && !service->provider)
            {
                ok = _ag_xml_dup_element_data (reader, &service->provider);
            }
            else if (strcmp (name, "icon") == 0)
            {
                ok = _ag_xml_dup_element_data (reader, &service->icon_name);
            }
            else if (strcmp (name, "translations") == 0)
            {
                ok = _ag_xml_dup_element_data (reader, &service->i18n_domain);
            }

            else if (strcmp (name, "template") == 0)
            {
                ok = parse_template (reader, service);
            }
            else if (strcmp (name, "preview") == 0)
            {
                ok = parse_preview (reader, service);
            }
            else if (strcmp (name, "type_data") == 0)
            {
                static const gchar *element = "<type_data";
                gsize offset;

                /* find the offset in the file where this element begins */
                offset = xmlTextReaderByteConsumed(reader);
                while (offset > 0)
                {
                    if (strncmp (service->file_data + offset, element,
                                 sizeof (element)) == 0)
                    {
                        service->type_data_offset = offset;
                        break;
                    }
                    offset--;
                }

                /* this element is placed after all the elements we are
                 * interested in: we can stop the parsing now */
                return TRUE;
            }
            else if (strcmp (name, "tags") == 0)
            {
                ok = _ag_xml_parse_element_list (reader, "tag",
                                                 &service->tags);
            }
            else
                ok = TRUE;

            if (G_UNLIKELY (!ok)) return FALSE;
        }

        ret = xmlTextReaderNext (reader);
    }
    return TRUE;
}

static gboolean
read_service_file (xmlTextReaderPtr reader, AgService *service)
{
    const xmlChar *name;
    int ret;

    ret = xmlTextReaderRead (reader);
    while (ret == 1)
    {
        name = xmlTextReaderConstName (reader);
        if (G_LIKELY (name &&
                      strcmp ((const gchar *)name, "service") == 0))
        {
            return parse_service (reader, service);
        }

        ret = xmlTextReaderNext (reader);
    }
    return FALSE;
}

static void
copy_tags_from_type (AgService *service)
{
    AgServiceType *type;
    GList *type_tags, *tag_list;
    
    service->tags = g_hash_table_new_full (g_str_hash, g_str_equal,
                                           g_free, NULL);
    type = _ag_service_type_new_from_file (service->type);
    g_return_if_fail (type != NULL);
    type_tags = ag_service_type_get_tags (type);
    for (tag_list = type_tags; tag_list != NULL; tag_list = tag_list->next)
        g_hash_table_insert (service->tags,
                             g_strdup (tag_list->data), NULL);
    g_list_free (type_tags);
    ag_service_type_unref (type);
}

AgService *
_ag_service_new (void)
{
    AgService *service;

    service = g_slice_new0 (AgService);
    service->ref_count = 1;

    return service;
}

static gboolean
_ag_service_load_from_file (AgService *service)
{
    xmlTextReaderPtr reader;
    gchar *filepath;
    gboolean ret;
    GError *error = NULL;
    gsize len;

    g_return_val_if_fail (service->name != NULL, FALSE);

    DEBUG_REFS ("Loading service %s", service->name);
    filepath = _ag_find_libaccounts_file (service->name,
                                          ".service",
                                          "AG_SERVICES",
                                          SERVICE_FILES_DIR);
    if (G_UNLIKELY (!filepath)) return FALSE;

    g_file_get_contents (filepath, &service->file_data,
                         &len, &error);
    if (G_UNLIKELY (error))
    {
        g_warning ("Error reading %s: %s", filepath, error->message);
        g_error_free (error);
        g_free (filepath);
        return FALSE;
    }

    /* TODO: cache the xmlReader */
    reader = xmlReaderForMemory (service->file_data, len,
                                 filepath, NULL, 0);
    g_free (filepath);
    if (G_UNLIKELY (reader == NULL))
        return FALSE;

    ret = read_service_file (reader, service);

    xmlFreeTextReader (reader);
    return ret;
}

AgService *
_ag_service_new_from_file (const gchar *service_name)
{
    AgService *service;

    service = _ag_service_new ();
    service->name = g_strdup (service_name);
    if (!_ag_service_load_from_file (service))
    {
        ag_service_unref (service);
        service = NULL;
    }

    return service;
}

AgService *
_ag_service_new_from_memory (const gchar *service_name, const gchar *service_type,
                             const gint service_id)
{
    AgService *service;

    service = _ag_service_new ();
    service->name = g_strdup (service_name);
    service->type = g_strdup (service_type);
    service->id = service_id;

    return service;
}

GHashTable *
_ag_service_load_default_settings (AgService *service)
{
    g_return_val_if_fail (service != NULL, NULL);

    if (!service->default_settings)
    {
        /* This can happen if the service was created by the AccountManager by
         * loading the record from the DB.
         * Now we must reload the service from its XML file.
         */
        if (!_ag_service_load_from_file (service))
        {
            g_warning ("Loading service %s file failed", service->name);
            return NULL;
        }
    }

    return service->default_settings;
}

const GValue *
_ag_service_get_default_setting (AgService *service, const gchar *key)
{
    GHashTable *settings;

    g_return_val_if_fail (key != NULL, NULL);

    settings = _ag_service_load_default_settings (service);
    if (G_UNLIKELY (!settings))
        return NULL;

    return g_hash_table_lookup (settings, key);
}

/**
 * ag_service_get_name:
 * @service: the #AgService.
 *
 * Gets the name of the #AgService.
 *
 * Returns: the name of @service.
 */
const gchar *
ag_service_get_name (AgService *service)
{
    g_return_val_if_fail (service != NULL, NULL);
    return service->name;
}

/**
 * ag_service_get_display_name:
 * @service: the #AgService.
 *
 * Gets the display name of the #AgService.
 *
 * Returns: the display name of @service.
 */
const gchar *
ag_service_get_display_name (AgService *service)
{
    g_return_val_if_fail (service != NULL, NULL);
    if (service->display_name == NULL && !service->file_data)
        _ag_service_load_from_file (service);
    return service->display_name;
}

/**
 * ag_service_get_service_type:
 * @service: the #AgService.
 *
 * Gets the service type of the #AgService.
 *
 * Returns: the type of @service.
 */
const gchar *
ag_service_get_service_type (AgService *service)
{
    g_return_val_if_fail (service != NULL, NULL);
    if (service->type == NULL && !service->file_data)
        _ag_service_load_from_file (service);
    return service->type;
}

/**
 * ag_service_get_provider:
 * @service: the #AgService.
 *
 * Gets the provider name of the #AgService.
 *
 * Returns: the name of the provider of @service.
 */
const gchar *
ag_service_get_provider (AgService *service)
{
    g_return_val_if_fail (service != NULL, NULL);
    if (service->provider == NULL && !service->file_data)
        _ag_service_load_from_file (service);
    return service->provider;
}

/**
 * ag_service_get_icon_name:
 * @service: the #AgService.
 *
 * Gets the icon name of the #AgService.
 *
 * Returns: the name of the icon of @service.
 */
const gchar *
ag_service_get_icon_name (AgService *service)
{
    g_return_val_if_fail (service != NULL, NULL);

    if (!service->file_data)
        _ag_service_load_from_file (service);

    return service->icon_name;
}

/**
 * ag_service_get_i18n_domain:
 * @service: the #AgService.
 *
 * Gets the translation domain of the #AgService.
 *
 * Returns: the name of the translation catalog.
 */
const gchar *
ag_service_get_i18n_domain (AgService *service)
{
    g_return_val_if_fail (service != NULL, NULL);

    if (!service->file_data)
        _ag_service_load_from_file (service);

    return service->i18n_domain;
}

/**
 * ag_service_has_tag:
 * @service: the #AgService.
 * @tag: tag to check for.
 *
 * Checks if the #AgService has the requested tag.
 *
 * Returns: TRUE if #AgService has the tag, FALSE otherwise
 */
gboolean ag_service_has_tag (AgService *service, const gchar *tag)
{
    g_return_val_if_fail (service != NULL, FALSE);

    if (service->tags == NULL)
        copy_tags_from_type (service);

    return g_hash_table_lookup_extended (service->tags, tag, NULL, NULL);
}

/**
 * ag_service_get_tags:
 * @service: the #AgService.
 *
 * Get list of tags specified for the #AgService. If the service has not
 * defined tags, tags from the service type will be returned.
<<<<<<< HEAD
 *
 * Returns: (transfer container) (element-type utf8): #Glist of tags for
 * @service. The list must be freed with g_list_free(). Entries are owned by
 * the #AgService type and must not be free'd.
=======
 * 
 * Returns: (transfer container) (element-type string): #GList of tags for @service.
 * List must be freed with g_list_free(). Entries are owned by the #AgService type,
 * do not free.
>>>>>>> 4718ba19
 */
GList *ag_service_get_tags (AgService *service)
{
    g_return_val_if_fail (service != NULL, NULL);

    if (service->tags == NULL)
        copy_tags_from_type (service);

    return g_hash_table_get_keys (service->tags);
}

/**
 * ag_service_get_file_contents:
 * @service: the #AgService.
 * @contents: location to receive the pointer to the file contents.
 * @data_offset: pointer to receive the offset of the type data.
 *
 * Gets the contents of the XML service file.  The buffer returned in @contents
 * should not be modified or freed, and is guaranteed to be valid as long as
 * @service is referenced. If @data_offset is not %NULL, it is set to the
 * offset where the &lt;type_data&gt; element can be found.
 * If some error occurs, @contents is set to %NULL.
 */
void
ag_service_get_file_contents (AgService *service,
                              const gchar **contents,
                              gsize *data_offset)
{
    g_return_if_fail (service != NULL);
    g_return_if_fail (contents != NULL);

    if (service->file_data == NULL)
    {
        /* This can happen if the service was created by the AccountManager by
         * loading the record from the DB.
         * Now we must reload the service from its XML file.
         */
        if (!_ag_service_load_from_file (service))
            g_warning ("Loading service %s file failed", service->name);
    }

    *contents = service->file_data;

    if (data_offset)
        *data_offset = service->type_data_offset;
}

/**
 * ag_service_ref:
 * @service: the #AgService.
 *
 * Adds a reference to @service.
 *
 * Returns: @service.
 */
AgService *
ag_service_ref (AgService *service)
{
    g_return_val_if_fail (service != NULL, NULL);
    g_return_val_if_fail (service->ref_count > 0, NULL);

    DEBUG_REFS ("Referencing service %s (%d)",
                service->name, service->ref_count);
    service->ref_count++;
    return service;
}

/**
 * ag_service_unref:
 * @service: the #AgService.
 *
 * Used to unreference the #AgService structure.
 */
void
ag_service_unref (AgService *service)
{
    g_return_if_fail (service != NULL);
    g_return_if_fail (service->ref_count > 0);

    DEBUG_REFS ("Unreferencing service %s (%d)",
                service->name, service->ref_count);
    service->ref_count--;
    if (service->ref_count == 0)
    {
        g_free (service->name);
        g_free (service->display_name);
        g_free (service->icon_name);
        g_free (service->i18n_domain);
        g_free (service->type);
        g_free (service->provider);
        g_free (service->file_data);
        if (service->default_settings)
            g_hash_table_unref (service->default_settings);
        if (service->tags)
            g_hash_table_destroy (service->tags);
        g_slice_free (AgService, service);
    }
}

/**
 * ag_service_list_free:
 * @list: (element-type AgService): a #GList of services returned by some
 * function of this library.
 *
 * Frees the list @list.
 */
void
ag_service_list_free (GList *list)
{
    g_list_foreach (list, (GFunc)ag_service_unref, NULL);
    g_list_free (list);
}
<|MERGE_RESOLUTION|>--- conflicted
+++ resolved
@@ -459,17 +459,10 @@
  *
  * Get list of tags specified for the #AgService. If the service has not
  * defined tags, tags from the service type will be returned.
-<<<<<<< HEAD
- *
- * Returns: (transfer container) (element-type utf8): #Glist of tags for
+ *
+ * Returns: (transfer container) (element-type utf8): #GList of tags for
  * @service. The list must be freed with g_list_free(). Entries are owned by
  * the #AgService type and must not be free'd.
-=======
- * 
- * Returns: (transfer container) (element-type string): #GList of tags for @service.
- * List must be freed with g_list_free(). Entries are owned by the #AgService type,
- * do not free.
->>>>>>> 4718ba19
  */
 GList *ag_service_get_tags (AgService *service)
 {
