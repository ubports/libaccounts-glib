--- conflicted
+++ resolved
@@ -186,7 +186,10 @@
 G_GNUC_INTERNAL
 AgServiceType *_ag_service_type_new_from_file (const gchar *service_type_name);
 
-<<<<<<< HEAD
+/* AgAuthData functions */
+G_GNUC_INTERNAL
+AgAuthData *_ag_auth_data_new (AgAccount *account, AgService *service);
+
 /* Application functions */
 G_GNUC_INTERNAL
 AgApplication *_ag_application_new_from_file (const gchar *application_name);
@@ -195,10 +198,5 @@
 G_GNUC_INTERNAL
 gboolean _ag_application_supports_service (AgApplication *self,
                                            AgService *service);
-=======
-/* AgAuthData functions */
-G_GNUC_INTERNAL
-AgAuthData *_ag_auth_data_new (AgAccount *account, AgService *service);
->>>>>>> d196d852
 
 #endif /* _AG_INTERNALS_H_ */